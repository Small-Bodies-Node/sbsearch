--- conflicted
+++ resolved
@@ -8,7 +8,6 @@
     'Found'
 ]
 
-<<<<<<< HEAD
 import sqlalchemy as sa
 from sqlalchemy import (MetaData, Table, Column, Integer, Float, String,
                         BigInteger, LargeBinary, ForeignKey, Index)
@@ -163,122 +162,4 @@
                 'extensions loaded?')
 
     Base.metadata.create_all(con)
-    con.close()
-=======
-def create(db):
-    schema = '''
-CREATE TABLE IF NOT EXISTS obj(
-    objid INTEGER PRIMARY KEY,
-    desg TEXT UNIQUE
-);
-
-CREATE TABLE IF NOT EXISTS eph(
-    ephid INTEGER PRIMARY KEY,
-    objid INTEGER,
-    jd FLOAT,
-    rh FLOAT,
-    delta FLOAT,
-    ra FLOAT,
-    dec FLOAT,
-    dra FLOAT,
-    ddec FLOAT,
-    unc_a FLOAT,
-    unc_b FLOAT,
-    unc_theta FLOAT,
-    vmag FLOAT,
-    retrieved TEXT,
-    FOREIGN KEY(objid) REFERENCES obj(objid)
-);
-
-CREATE VIRTUAL TABLE IF NOT EXISTS eph_tree USING RTREE(
-    ephid INTEGER PRIMARY KEY,
-    mjd0 FLOAT,
-    mjd1 FLOAT,
-    x0 FLOAT,
-    x1 FLOAT,
-    y0 FLOAT,
-    y1 FLOAT,
-    z0 FLOAT,
-    z1 FLOAT
-);
-
-CREATE TRIGGER IF NOT EXISTS delete_eph_from_tree BEFORE DELETE ON eph
-BEGIN
-    DELETE FROM eph_tree WHERE ephid=old.ephid;
-END;
-
-CREATE TRIGGER IF NOT EXISTS delete_object_from_eph BEFORE DELETE ON obj
-BEGIN
-    DELETE FROM eph WHERE objid=old.objid;
-END;
-
-/* observation table, RA, Dec in radians */
-CREATE TABLE IF NOT EXISTS obs(
-  obsid INTEGER PRIMARY KEY,
-  source TEXT,
-  jd_start FLOAT,
-  jd_stop FLOAT,
-  fov BLOB
-);
-
-CREATE INDEX IF NOT EXISTS obs_sources ON obs (source);
-
-/* observation rtree */
-CREATE VIRTUAL TABLE IF NOT EXISTS obs_tree USING RTREE(
-  obsid INTEGER PRIMARY KEY,
-  mjd0 FLOAT,
-  mjd1 FLOAT,
-  x0 FLOAT,
-  x1 FLOAT,
-  y0 FLOAT,
-  y1 FLOAT,
-  z0 FLOAT,
-  z1 FLOAT
-);
-
-/* delete from obs tree before delete from obs table */
-CREATE TRIGGER IF NOT EXISTS delete_obs_from_obs_tree BEFORE DELETE ON obs
-BEGIN
-  DELETE FROM obs_tree WHERE obsid=old.obsid;
-END;
-
-/* objects found in obs table */
-CREATE TABLE IF NOT EXISTS found(
-  foundid INTEGER PRIMARY KEY,
-  objid INTEGER,
-  obsid INTEGER,
-  obsjd FLOAT,
-  ra FLOAT,
-  dec FLOAT,
-  dra FLOAT,
-  ddec FLOAT,
-  ra3sig FLOAT,
-  dec3sig FLOAT,
-  vmag FLOAT,
-  rh FLOAT,
-  rdot FLOAT,
-  delta FLOAT,
-  phase FLOAT,
-  selong FLOAT,
-  sangle FLOAT,
-  vangle FLOAT,
-  trueanomaly FLOAT,
-  tmtp FLOAT,
-  FOREIGN KEY(objid) REFERENCES obj(objid)
-);
-/* each object may only be found once per observation */
-CREATE UNIQUE INDEX IF NOT EXISTS found_objid_obsid ON found(obsid,objid);
-
-CREATE TRIGGER IF NOT EXISTS delete_obs_from_found BEFORE DELETE ON obs
-BEGIN
-  DELETE FROM found WHERE obsid=old.obsid;
-END;
-
-CREATE TRIGGER IF NOT EXISTS delete_object_from_found BEFORE DELETE ON obj
-BEGIN
-  DELETE FROM found WHERE objid=old.objid;
-END;
-'''
-
-    db.executescript(schema)
->>>>>>> a32a4f58
+    con.close()